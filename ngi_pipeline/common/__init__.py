--- conflicted
+++ resolved
@@ -30,7 +30,7 @@
 
 def main(demux_fcid_dirs, config_file_path=None, restrict_to_projects=None, restrict_to_samples=None):
     """
-    The main launcher method. 
+    The main launcher method.
 
     :param str demux_fcid_dirs: The CASAVA-produced demux directory/directories.
     :param str config_file_path: The path to the configuration file; can also be
@@ -176,13 +176,8 @@
     # Iterate over the projects in the flowcell directory
     for project in fc_dir_structure.get('projects', []):
         project_name = project['project_name']
-<<<<<<< HEAD
-        if restrict_to_projects is not None and len(restrict_to_projects) > 0 and \
-                project_name not in restrict_to_projects:
-=======
         # If specific projects are specified, skip those that do not match
         if restrict_to_projects and project_name not in restrict_to_projects:
->>>>>>> 603b00b0
             LOG.debug("Skipping project {}".format(project_name))
             continue
         LOG.info("Setting up project {}".format(project.get("project_dir")))
@@ -199,12 +194,7 @@
         for sample in project.get('samples', []):
             # If specific samples are specified, skip those that do not match
             sample_name = sample['sample_name'].replace('__','.')
-<<<<<<< HEAD
-            if restrict_to_samples is not None and len(restrict_to_samples) > 0 and \
-                    sample_name not in restrict_to_samples:
-=======
             if restrict_to_samples and sample_name not in restrict_to_samples:
->>>>>>> 603b00b0
                 LOG.debug("Skipping sample {}".format(sample_name))
                 continue
             LOG.info("Setting up sample {}".format(sample_name))
