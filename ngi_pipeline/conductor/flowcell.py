#!/usr/bin/env python
# -*- coding: utf-8 -*-


from __future__ import print_function

import glob
import os
import re
import sys

from ngi_pipeline.conductor.classes import NGIProject
from ngi_pipeline.conductor.launchers import launch_analysis
from ngi_pipeline.database.classes import CharonSession, CharonError
from ngi_pipeline.database.communicate import get_project_id_from_name
from ngi_pipeline.database.filesystem import create_charon_entries_from_project
from ngi_pipeline.log.loggers import minimal_logger
from ngi_pipeline.utils.classes import with_ngi_config
from ngi_pipeline.utils.communication import mail_analysis
from ngi_pipeline.utils.filesystem import do_rsync, do_symlink, \
                                          locate_flowcell, safe_makedir
from ngi_pipeline.utils.parsers import determine_library_prep_from_fcid, \
                                       determine_library_prep_from_samplesheet, \
                                       parse_lane_from_filename

LOG = minimal_logger(__name__)

UPPSALA_PROJECT_RE = re.compile(r'(\w{2}-\d{4}|\w{2}\d{2,3})')
STHLM_PROJECT_RE = re.compile(r'[A-z]+[_.][A-z0-9]+_\d{2}_\d{2}')
STHLM_X_PROJECT_RE = re.compile(r'[A-z]+_[A-z0-9]+_\d{2}_\d{2}')


## TODO we should just remove this function
def process_demultiplexed_flowcell(demux_fcid_dir_path, restrict_to_projects=None,
                                   restrict_to_samples=None, restart_failed_jobs=False,
                                   restart_finished_jobs=False, restart_running_jobs=False,
                                   keep_existing_data=False, no_qc=False, quiet=False,
                                   manual=False, config=None, config_file_path=None, generate_bqsr_bam=False):
    """Call process_demultiplexed_flowcells, restricting to a single flowcell.
    Essentially a restrictive wrapper.

    :param str demux_fcid_dirs: The CASAVA-produced demux directory/directories.
    :param list restrict_to_projects: A list of projects; analysis will be
                                      restricted to these. Optional.
    :param list restrict_to_samples: A list of samples; analysis will be
                                     restricted to these. Optional.
    :param bool restart_failed_jobs: Restart jobs marked as "FAILED" in Charon.
    :param bool restart_finished_jobs: Restart jobs marked as "DONE" in Charon.
    :param bool restart_running_jobs: Restart jobs marked as running in Charon
    :param bool keep_existing_data: Keep existing analysis data when launching new jobs
    :param str config_file_path: The path to the NGI configuration file; optional.
    """
    if type(demux_fcid_dir_path) is not str:
        error_message = ("The path to a single demultiplexed flowcell should be "
                         "passed to this function as a string.")
        raise ValueError(error_message)
    process_demultiplexed_flowcells([demux_fcid_dir_path], restrict_to_projects,
                                    restrict_to_samples, restart_failed_jobs,
                                    restart_finished_jobs, restart_running_jobs,
                                    keep_existing_data=keep_existing_data,
                                    no_qc=no_qc, config_file_path=config_file_path,
                                    quiet=quiet, manual=manual, generate_bqsr_bam=generate_bqsr_bam)


@with_ngi_config
def process_demultiplexed_flowcells(demux_fcid_dirs, restrict_to_projects=None,
                                    restrict_to_samples=None, restart_failed_jobs=False,
                                    restart_finished_jobs=False, restart_running_jobs=False,
                                    fallback_libprep=None, keep_existing_data=False, no_qc=False,
                                    quiet=False, manual=False, config=None, config_file_path=None,
                                    generate_bqsr_bam=False):
    """Sort demultiplexed Illumina flowcells into projects and launch their analysis.

    :param list demux_fcid_dirs: The CASAVA-produced demux directory/directories.
    :param list restrict_to_projects: A list of projects; analysis will be
                                      restricted to these. Optional.
    :param list restrict_to_samples: A list of samples; analysis will be
                                     restricted to these. Optional.
    :param bool restart_failed_jobs: Restart jobs marked as "FAILED" in Charon.
    :param bool restart_finished_jobs: Restart jobs marked as "DONE" in Charon.
    :param bool restart_running_jobs: Restart jobs marked as running in Charon
    :param str fallback_libprep: If libprep cannot be determined, use this value if supplied (default None)
    :param bool keep_existing_data: Keep existing analysis data when launching new jobs
    :param bool quiet: Don't send notification emails; added to config
    :param bool manual: This is being run from a user script; added to config
    :param dict config: The parsed NGI configuration file; optional.
    :param str config_file_path: The path to the NGI configuration file; optional.
    """
    if not restrict_to_projects: restrict_to_projects = []
    if not restrict_to_samples: restrict_to_samples = []
    projects_to_analyze = organize_projects_from_flowcell(demux_fcid_dirs=demux_fcid_dirs,
                                                          restrict_to_projects=restrict_to_projects,
                                                          restrict_to_samples=restrict_to_samples,
                                                          fallback_libprep=fallback_libprep,
                                                          quiet=quiet, config=config)
    for project in projects_to_analyze:
        if UPPSALA_PROJECT_RE.match(project.project_id):
            LOG.info('Creating Charon records for Uppsala project "{}" if they '
                     'are missing'.format(project))
            create_charon_entries_from_project(project, sequencing_facility="NGI-U")
    launch_analysis(projects_to_analyze, restart_failed_jobs, restart_finished_jobs,
                    restart_running_jobs, keep_existing_data=keep_existing_data,
                    no_qc=no_qc, config=config, generate_bqsr_bam=generate_bqsr_bam)


@with_ngi_config
def organize_projects_from_flowcell(demux_fcid_dirs, restrict_to_projects=None,
                                    restrict_to_samples=None,
                                    fallback_libprep=None, quiet=False,
                                    create_files=True,
                                    config=None, config_file_path=None):
    """Sort demultiplexed Illumina flowcells into projects and return a list of them,
    creating the project/sample/libprep/seqrun dir tree on disk via symlinks.

    :param list demux_fcid_dirs: The CASAVA-produced demux directory/directories.
    :param list restrict_to_projects: A list of projects; analysis will be
                                      restricted to these. Optional.
    :param list restrict_to_samples: A list of samples; analysis will be
                                     restricted to these. Optional.
    :param str fallback_libprep: If libprep cannot be determined, use this value if supplied (default None)
    :param bool quiet: Don't send notification emails
    :param bool create_files: Alter the filesystem (as opposed to just parsing flowcells) (default True)
    :param dict config: The parsed NGI configuration file; optional.
    :param str config_file_path: The path to the NGI configuration file; optional.

    :returns: A list of NGIProject objects.
    :rtype: list
    :raises RuntimeError: If no (valid) projects are found in the flowcell dirs
    """
    if not restrict_to_projects: restrict_to_projects = []
    if not restrict_to_samples: restrict_to_samples = []
    demux_fcid_dirs_set = set(demux_fcid_dirs)
    # Sort/copy each raw demux FC into project/sample/fcid format -- "analysis-ready"
    projects_to_analyze = dict()
    for demux_fcid_dir in demux_fcid_dirs_set:
        try:
            # Get the full path to the flowcell if it was passed in as just a name
            demux_fcid_dir = locate_flowcell(demux_fcid_dir)
        except ValueError as e:
            # Flowcell path couldn't be found/doesn't exist; skip it
            LOG.error('Skipping flowcell "{}": {}'.format(demux_fcid_dir, e))
            continue
        # These will be a bunch of Project objects each containing Samples, FCIDs, lists of fastq files
        projects_to_analyze = \
                setup_analysis_directory_structure(fc_dir=demux_fcid_dir,
                                                   projects_to_analyze=projects_to_analyze,
                                                   restrict_to_projects=restrict_to_projects,
                                                   restrict_to_samples=restrict_to_samples,
                                                   create_files=create_files,
                                                   fallback_libprep=fallback_libprep,
                                                   config=config,
                                                   quiet=quiet)
    if not projects_to_analyze:
        if restrict_to_projects:
            error_message = ("No projects found to process: the specified flowcells "
                             "({fcid_dirs}) do not contain the specified project(s) "
                             "({restrict_to_projects}) or there was an error "
                             "gathering required information.").format(
                                    fcid_dirs=",".join(demux_fcid_dirs_set),
                                    restrict_to_projects=",".join(restrict_to_projects))
        else:
            error_message = ("No projects found to process in flowcells {} "
                             "or there was an error gathering required "
                             "information.".format(",".join(demux_fcid_dirs_set)))
        raise RuntimeError(error_message)
    else:
        projects_to_analyze = projects_to_analyze.values()
    return projects_to_analyze


@with_ngi_config
def setup_analysis_directory_structure(fc_dir, projects_to_analyze,
                                       restrict_to_projects=None, restrict_to_samples=None,
                                       create_files=True,
                                       fallback_libprep=None,
                                       quiet=False,
                                       config=None, config_file_path=None):
    """
    Copy and sort files from their CASAVA-demultiplexed flowcell structure
    into their respective project/sample/libPrep/FCIDs. This collects samples
    split across multiple flowcells.

    :param str fc_dir: The directory created by CASAVA for this flowcell.
    :param dict config: The parsed configuration file.
    :param set projects_to_analyze: A dict (of Project objects, or empty)
    :param bool create_files: Alter the filesystem (as opposed to just parsing flowcells) (default True)
    :param str fallback_libprep: If libprep cannot be determined, use this value if supplied (default None)
    :param list restrict_to_projects: Specific projects within the flowcell to process exclusively
    :param list restrict_to_samples: Specific samples within the flowcell to process exclusively

    :returns: A list of NGIProject objects that need to be run through the analysis pipeline
    :rtype: list

    :raises KeyError: If a required configuration key is not available.
    """
    LOG.info("Setting up analysis for demultiplexed data in source folder \"{}\"".format(fc_dir))
    if not restrict_to_projects: restrict_to_projects = []
    if not restrict_to_samples: restrict_to_samples = []
    config["quiet"] = quiet # Hack because I enter here from a script sometimes
<<<<<<< HEAD
    pattern = "(.+(?:{}|{}))\/.+".format(
        config["analysis"].get("sthlm_root", "this_is_not_a_valid_path"),
        config["analysis"].get("upps_root", "this_is_not_a_valid_path"))
=======
    #Checks flowcell path to establish which group owns it
    pattern=".+({}|{})\/.+".format(config["analysis"]["sthlm_root"], config["analysis"]["upps_root"])
>>>>>>> dec6a32e
    matches=re.match(pattern, fc_dir)
    if matches:
        flowcell_uppnexid=matches.group(1)
    else:
        LOG.error("cannot guess which project (sthlm/uppsala) the flowcell {} belongs to".format(fc_dir))
        raise RuntimeError

    analysis_top_dir = os.path.abspath(os.path.join(config["analysis"]["base_root"],flowcell_uppnexid,config["analysis"]["top_dir"]))
    try:
        safe_makedir(analysis_top_dir)
    except OSError as e:
        LOG.error('Error: Analysis top directory {} does not exist and could not '
                  'be created.'.format(analysis_top_dir))
    fc_dir = fc_dir if os.path.isabs(fc_dir) else os.path.join(analysis_top_dir, fc_dir)
    if not os.path.exists(fc_dir):
        LOG.error("Error: Flowcell directory {} does not exist".format(fc_dir))
        return []
    # Map the directory structure for this flowcell
    try:
        fc_dir_structure = parse_flowcell(fc_dir)
    except (OSError, ValueError) as e:
        LOG.error("Error when processing flowcell dir \"{}\": {}".format(fc_dir, e))
        return []
    fc_full_id = fc_dir_structure['fc_full_id']
    if not fc_dir_structure.get('projects'):
        LOG.warn("No projects found in specified flowcell directory \"{}\"".format(fc_dir))
    # Iterate over the projects in the flowcell directory
    for project in fc_dir_structure.get('projects', []):
        project_name = project['project_name']
        project_original_name = project['project_original_name']
        samplesheet_path = fc_dir_structure.get("samplesheet_path")
        try:
            # Maps e.g. "Y.Mom_14_01" to "P123"
            project_id = get_project_id_from_name(project_name)
        except (CharonError, RuntimeError, ValueError) as e:
            LOG.warn('Could not retrieve project id from Charon (record missing?). '
                     'Using project name ("{}") as project id '
                     '(error: {})'.format(project_name, e))
            project_id = project_name
        # If specific projects are specified, skip those that do not match
        if restrict_to_projects and project_name not in restrict_to_projects and \
                                    project_id not in restrict_to_projects:
            LOG.debug("Skipping project {} (not in restrict_to_projects)".format(project_name))
            continue
        LOG.info("Setting up project {}".format(project.get("project_name")))
        # Create a project directory if it doesn't already exist, including
        # intervening "DATA" directory
        project_dir = os.path.join(analysis_top_dir, "DATA", project_id)
        project_sl_dir = os.path.join(analysis_top_dir, "DATA", project_name)
        project_analysis_dir = os.path.join(analysis_top_dir, "ANALYSIS", project_id)
        project_analysis_sl_dir = os.path.join(analysis_top_dir, "ANALYSIS", project_name)
        if create_files:
            safe_makedir(project_dir, 0o2770)
            safe_makedir(project_analysis_dir, 0o2770)
            if not project_dir == project_sl_dir and \
               not os.path.exists(project_sl_dir):
                os.symlink(project_dir, project_sl_dir)
            if not project_analysis_dir == project_analysis_sl_dir and \
               not os.path.exists(project_analysis_sl_dir):
                os.symlink(project_analysis_dir, project_analysis_sl_dir)
        try:
            project_obj = projects_to_analyze[project_dir]
        except KeyError:
            project_obj = NGIProject(name=project_name, dirname=project_id,
                                     project_id=project_id,
                                     base_path=analysis_top_dir)
            projects_to_analyze[project_dir] = project_obj
        # Iterate over the samples in the project
        for sample in project.get('samples', []):
            sample_name = sample['sample_name']
            # If specific samples are specified, skip those that do not match
            if restrict_to_samples and sample_name not in restrict_to_samples:
                LOG.debug("Skipping sample {}: not in specified samples "
                          "{}".format(sample_name, ", ".join(restrict_to_samples)))
                continue
            LOG.info("Setting up sample {}".format(sample_name))
            # Create a directory for the sample if it doesn't already exist
            sample_dir = os.path.join(project_dir, sample_name)
            if create_files: safe_makedir(sample_dir, 0o2770)
            # This will only create a new sample object if it doesn't already exist in the project
            sample_obj = project_obj.add_sample(name=sample_name, dirname=sample_name)
            # Get the Library Prep ID for each file
            pattern = re.compile(".*\.(fastq|fq)(\.gz|\.gzip|\.bz2)?$")
            fastq_files = filter(pattern.match, sample.get('files', []))
            # For each fastq file, create the libprep and seqrun objects
            # and add the fastq file to the seqprep object
            # Note again that these objects only get created if they don't yet exist;
            # if they do exist, the existing object is returned
            for fq_file in fastq_files:
                # Try to parse from SampleSheet
                try:
                    if not samplesheet_path: raise ValueError()
                    lane_num = re.match(r'[\w-]+_L\d{2}(\d)_\w+', fq_file).groups()[0]
                    libprep_name = determine_library_prep_from_samplesheet(samplesheet_path,
                                                                           project_original_name,
                                                                           sample_name,
                                                                           lane_num)
                except (IndexError, ValueError) as e:
                    LOG.debug('Unable to determine library prep from sample sheet file '
                              '("{}"); try to determine from Charon'.format(e))
                    try:
                        # Requires Charon access
                        libprep_name = determine_library_prep_from_fcid(project_id, sample_name, fc_full_id)
                        LOG.debug('Found libprep name "{}" in Charon'.format(libprep_name))
                    except ValueError:
                        charon_session = CharonSession()
                        libpreps = charon_session.sample_get_libpreps(project_id, sample_name).get('libpreps')
                        if len(libpreps) == 1:
                            libprep_name = libpreps[0].get('libprepid')
                            LOG.warn('Project "{}" / sample "{}" / seqrun "{}" / fastq "{}" '
                                     'has no libprep information in Charon, but only one '
                                     'library prep is present in Charon ("{}"). Using '
                                     'this as the library prep.'.format(project_name,
                                                                        sample_name,
                                                                        fc_full_id,
                                                                        fq_file,
                                                                        libprep_name))
                        elif fallback_libprep:
                            libprep_name = fallback_libprep
                            LOG.warn('Project "{}" / sample "{}" / seqrun "{}" / fastq "{}" '
                                     'has no libprep information in Charon, but a fallback '
                                     'libprep value of "{}" was supplied -- using this '
                                     'value.'.format(project_name,
                                                     sample_name,
                                                     fc_full_id,
                                                     fq_file,
                                                     libprep_name,
                                                     fallback_libprep))
                        else:
                            error_text = ('Project "{}" / sample "{}" / seqrun "{}" / fastq "{}" '
                                          'has no libprep information in Charon. Skipping '
                                          'analysis.'.format(project_name, sample_name,
                                                             fc_full_id, fq_file))
                            LOG.error(error_text)
                            if not config.get('quiet'):
                                mail_analysis(project_name=project_name,
                                              sample_name=sample_name,
                                              level="ERROR",
                                              info_text=error_text)
                            continue
                libprep_object = sample_obj.add_libprep(name=libprep_name,
                                                        dirname=libprep_name)
                libprep_dir = os.path.join(sample_dir, libprep_name)
                if create_files: safe_makedir(libprep_dir, 0o2770)
                seqrun_object = libprep_object.add_seqrun(name=fc_full_id,
                                                          dirname=fc_full_id)
                seqrun_dir = os.path.join(libprep_dir, fc_full_id)
                if create_files: safe_makedir(seqrun_dir, 0o2770)
                seqrun_object.add_fastq_files(fq_file)
            if fastq_files and create_files:
                src_sample_dir = os.path.join(fc_dir_structure['fc_dir'],
                                              project['data_dir'],
                                              project['project_dir'],
                                              sample['sample_dir'])
                for libprep_obj in sample_obj:
                    for seqrun_obj in libprep_obj:
                        src_fastq_files = [os.path.join(src_sample_dir, fastq_file) for
                                           fastq_file in seqrun_obj.fastq_files]
                        seqrun_dst_dir = os.path.join(project_obj.base_path, "DATA", project_obj.dirname,
                                                      sample_obj.dirname, libprep_obj.dirname,
                                                      seqrun_obj.dirname)
                        LOG.info("Symlinking fastq files from {} to {}...".format(src_sample_dir, seqrun_dst_dir))
                        try:
                            do_symlink(src_fastq_files, seqrun_dst_dir)
                        except OSError:
                            error_text = ('Could not symlink files for project/sample'
                                          'libprep/seqrun {}/{}/{}/{}'.format(project_obj,
                                                                              sample_obj,
                                                                              libprep_obj,
                                                                              seqrun_obj))
                            LOG.error(error_text)
                            if not config.get('quiet'):
                                mail_analysis(project_name=project_name,
                                              sample_name=sample_name,
                                              level="ERROR",
                                              info_text=error_text)
                            continue
    return projects_to_analyze


def parse_flowcell(fc_dir):
    """
    Traverse a CASAVA-1.8 or 2.5 generated directory structure for the HiSeq 2500
    and return a dictionary of the elements it contains.

    :param str fc_dir: The directory created by CASAVA for this flowcell.

    :returns: A dict of information about the flowcell, including project/sample info
    :rtype: dict

    :raises OSError: If the fc_dir does not exist or cannot be accessed
    """
    projects = []
    fc_dir = os.path.abspath(fc_dir)
    if not os.access(fc_dir, os.F_OK): os_msg = "does not exist"
    if not os.access(fc_dir, os.R_OK): os_msg = "could not be read (permission denied)"
    if locals().get('os_msg'): raise OSError("Error with flowcell dir {}: directory {}".format(fc_dir, os_msg))
    LOG.info('Parsing flowcell directory "{}"...'.format(fc_dir))
    samplesheet_path = os.path.join(fc_dir, "SampleSheet.csv")
    if not os.path.exists(samplesheet_path):
        LOG.warn("Could not find samplesheet in directory {}".format(fc_dir))
        samplesheet_path = None
    else:
        LOG.debug("SampleSheet.csv found at {}".format(samplesheet_path))
    fc_full_id = os.path.basename(fc_dir)
    c2_5_path = os.path.join(fc_dir, "Demultiplexing")
    c1_8_path = os.path.join(fc_dir, "Unaligned*")
    if os.path.exists(c2_5_path):
        data_dir = c2_5_path
    else:
        data_dir = c1_8_path
    for project_dir in glob.glob(os.path.join(data_dir, "*")):
        path, base_dir = os.path.split(project_dir)
        if not base_dir: path, base_dir = os.path.split(path)
        project_original_name = os.path.basename(base_dir).replace('Project_', '')
        project_name = project_original_name.replace('__', '.')
        if not (os.path.isdir(project_dir) and \
                (UPPSALA_PROJECT_RE.match(project_name) or \
                   STHLM_PROJECT_RE.match(project_name))):
            continue
        LOG.info('Parsing project directory "{}"...'.format(
                            project_dir.split(os.path.split(fc_dir)[0] + "/")[1]))
        project_samples = []
        sample_dir_pattern = os.path.join(project_dir, "*")
        if STHLM_X_PROJECT_RE.match(project_name):
            project_name = project_name.replace('_', '.', 1)
        for sample_dir in glob.glob(sample_dir_pattern):
            LOG.info('Parsing samples directory "{}"...'.format(sample_dir.split(
                                                os.path.split(fc_dir)[0] + "/")[1]))
            sample_name = os.path.basename(sample_dir).replace('Sample_', '')
            fastq_file_pattern = os.path.join(sample_dir, "*.fastq.gz")
            fastq_files = [os.path.basename(fq) for fq in glob.glob(fastq_file_pattern)]
            project_samples.append({'sample_dir': os.path.basename(sample_dir),
                                    'sample_name': sample_name,
                                    'files': fastq_files})
        if not project_samples:
            LOG.warn('No samples found for project "{}" in fc "{}"'.format(project_name, fc_dir))
        else:
            projects.append({'data_dir': os.path.relpath(os.path.dirname(project_dir), fc_dir),
                             'project_dir': os.path.basename(project_dir),
                             'project_name': project_name,
                             'project_original_name': project_original_name,
                             'samples': project_samples})
    if not projects:
        raise ValueError('No projects or no projects with sample found in '
                         'flowcell directory {}'.format(fc_dir))
    else:
        return {'fc_dir'    : fc_dir,
                'fc_full_id': fc_full_id,
                'projects': projects,
                'samplesheet_path': samplesheet_path}<|MERGE_RESOLUTION|>--- conflicted
+++ resolved
@@ -197,14 +197,8 @@
     if not restrict_to_projects: restrict_to_projects = []
     if not restrict_to_samples: restrict_to_samples = []
     config["quiet"] = quiet # Hack because I enter here from a script sometimes
-<<<<<<< HEAD
-    pattern = "(.+(?:{}|{}))\/.+".format(
-        config["analysis"].get("sthlm_root", "this_is_not_a_valid_path"),
-        config["analysis"].get("upps_root", "this_is_not_a_valid_path"))
-=======
     #Checks flowcell path to establish which group owns it
     pattern=".+({}|{})\/.+".format(config["analysis"]["sthlm_root"], config["analysis"]["upps_root"])
->>>>>>> dec6a32e
     matches=re.match(pattern, fc_dir)
     if matches:
         flowcell_uppnexid=matches.group(1)
