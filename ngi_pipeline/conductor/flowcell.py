#!/usr/bin/env python


from __future__ import print_function

import glob
import os
import re
import sys

from ngi_pipeline.conductor.classes import NGIProject
from ngi_pipeline.conductor.launchers import launch_analysis
from ngi_pipeline.database.classes import CharonSession, CharonError
from ngi_pipeline.database.communicate import get_project_id_from_name
from ngi_pipeline.database.filesystem import create_charon_entries_from_project
from ngi_pipeline.log.loggers import minimal_logger
from ngi_pipeline.utils.classes import with_ngi_config
from ngi_pipeline.utils.filesystem import do_rsync, do_symlink, safe_makedir
from ngi_pipeline.utils.parsers import determine_library_prep_from_fcid, \
                                       determine_libprep_from_uppsala_samplesheet, \
                                       parse_lane_from_filename

LOG = minimal_logger(__name__)

UPPSALA_PROJECT_RE = re.compile(r'\w{2}-\d{4}')


def process_demultiplexed_flowcell(demux_fcid_dir_path, restrict_to_projects=None,
                                   restrict_to_samples=None, restart_failed_jobs=False,
                                   config_file_path=None):
    """Call process_demultiplexed_flowcells, restricting to a single flowcell.
    Essentially a restrictive wrapper.

    :param str demux_fcid_dirs: The CASAVA-produced demux directory/directories.
    :param list restrict_to_projects: A list of projects; analysis will be
                                      restricted to these. Optional.
    :param list restrict_to_samples: A list of samples; analysis will be
                                     restricted to these. Optional.
    :param bool restart_failed_jobs: Restart jobs marked as "FAILED" in Charon.
    :param str config_file_path: The path to the NGI configuration file; optional.
    """
    if type(demux_fcid_dir_path) is not str:
        error_message = ("The path to a single demultiplexed flowcell should be "
                         "passed to this function as a string.")
        raise ValueError(error_message)
    process_demultiplexed_flowcells([demux_fcid_dir_path], restrict_to_projects,
                                    restrict_to_samples, restart_failed_jobs,
                                    config_file_path=config_file_path)


@with_ngi_config
def process_demultiplexed_flowcells(demux_fcid_dirs, restrict_to_projects=None,
                                    restrict_to_samples=None,
                                    restart_failed_jobs=False,
                                    config=None, config_file_path=None):
    """Sort demultiplexed Illumina flowcells into projects and launch their analysis.

    :param list demux_fcid_dirs: The CASAVA-produced demux directory/directories.
    :param list restrict_to_projects: A list of projects; analysis will be
                                      restricted to these. Optional.
    :param list restrict_to_samples: A list of samples; analysis will be
                                     restricted to these. Optional.
    :param bool restart_failed_jobs: Restart jobs marked as "FAILED" in Charon.
    :param dict config: The parsed NGI configuration file; optional.
    :param str config_file_path: The path to the NGI configuration file; optional.
    """
    if not restrict_to_projects: restrict_to_projects = []
    if not restrict_to_samples: restrict_to_samples = []
    demux_fcid_dirs_set = set(demux_fcid_dirs)
    # Sort/copy each raw demux FC into project/sample/fcid format -- "analysis-ready"
    projects_to_analyze = dict()
    for demux_fcid_dir in demux_fcid_dirs_set:
        # These will be a bunch of Project objects each containing Samples, FCIDs, lists of fastq files
        projects_to_analyze = setup_analysis_directory_structure(demux_fcid_dir,
                                                                 projects_to_analyze,
                                                                 restrict_to_projects,
                                                                 restrict_to_samples,
                                                                 create_files=True,
                                                                 config=config)
    if not projects_to_analyze:
        if restrict_to_projects:
            error_message = ("No projects found to process; the specified flowcells "
                             "({fcid_dirs}) do not contain the specified project(s) "
                             "({restrict_to_projects}) or there was an error "
                             "gathering required information.").format(
                                    fcid_dirs = ",".join(demux_fcid_dirs_set),
                                    restrict_to_projects = ",".join(restrict_to_projects))
        else:
            error_message = ("No projects found to process in flowcells {} "
                             "or there was an error gathering required "
                             "information.".format(",".join(demux_fcid_dirs_set)))
        LOG.info(error_message)
        sys.exit("Quitting: " + error_message)
    else:
        projects_to_analyze = projects_to_analyze.values() # Don't need the dict functionality anymore; revert to list
    for project in projects_to_analyze:
        if UPPSALA_PROJECT_RE.match(project.project_id):
            LOG.info('Creating Charon records for Uppsala project "{}" if they are missing'.format(project))
            create_charon_entries_from_project(project, sequencing_facility="NGI-U")
        else:
            # I hate this
            for sample in project:
                for libprep in sample:
                    if libprep.name == "Unknown":
                        LOG.info('Populating Charon with records for project/sample/libprep '
                                 '{}/{}/{}'.format(project, sample, libprep))
                        # This is horrible what am I doing somebody stop me
                        tmp_proj = NGIProject(project.name,
                                              project.dirname,
                                              project.project_id,
                                              project.base_path)
                        tmp_proj.samples = {sample.name: sample}
                        tmp_proj.samples[sample.name].libpreps = {libprep.name: libprep}
                        create_charon_entries_from_project(tmp_proj)
    launch_analysis(projects_to_analyze, restart_failed_jobs)


### TODO rework so that the creation of the NGIObjects and the actual creation of files are different functions?
@with_ngi_config
def setup_analysis_directory_structure(fc_dir, projects_to_analyze,
                                       restrict_to_projects=None, restrict_to_samples=None,
                                       create_files=True,
                                       ign_only=True,
                                       config=None, config_file_path=None):
    """
    Copy and sort files from their CASAVA-demultiplexed flowcell structure
    into their respective project/sample/libPrep/FCIDs. This collects samples
    split across multiple flowcells.

    :param str fc_dir: The directory created by CASAVA for this flowcell.
    :param dict config: The parsed configuration file.
    :param set projects_to_analyze: A dict (of Project objects, or empty)
    :param bool create_files: Alter the filesystem (as opposed to just parsing flowcells) (default True)
    :param bool ign_only: Only process IGN projects (default True)
    :param list restrict_to_projects: Specific projects within the flowcell to process exclusively
    :param list restrict_to_samples: Specific samples within the flowcell to process exclusively

    :returns: A list of NGIProject objects that need to be run through the analysis pipeline
    :rtype: list

    :raises KeyError: If a required configuration key is not available.
    """
    LOG.info("Setting up analysis for demultiplexed data in source folder \"{}\"".format(fc_dir))
    if not restrict_to_projects: restrict_to_projects = []
    if not restrict_to_samples: restrict_to_samples = []
    if ign_only: charon_session = CharonSession()
    analysis_top_dir = os.path.abspath(config["analysis"]["top_dir"])
    if not os.path.exists(analysis_top_dir):
        error_msg = "Error: Analysis top directory {} does not exist".format(analysis_top_dir)
        LOG.error(error_msg)
        raise OSError(error_msg)
    fc_dir = fc_dir if os.path.isabs(fc_dir) else os.path.join(analysis_top_dir, fc_dir)
    if not os.path.exists(fc_dir):
        LOG.error("Error: Flowcell directory {} does not exist".format(fc_dir))
        return []
    # Map the directory structure for this flowcell
    try:
        fc_dir_structure = parse_casava_directory(fc_dir)
    except (OSError, ValueError) as e:
        LOG.error("Error when processing flowcell dir \"{}\": {}".format(fc_dir, e))
        return []
    fc_full_id = fc_dir_structure['fc_full_id']
    if not fc_dir_structure.get('projects'):
        LOG.warn("No projects found in specified flowcell directory \"{}\"".format(fc_dir))
    # Iterate over the projects in the flowcell directory
    for project in fc_dir_structure.get('projects', []):
        project_name = project['project_name']
        # If specific projects are specified, skip those that do not match
        if ign_only:
            if not UPPSALA_PROJECT_RE.match(project_name):
                # We can't determine if Uppsala projects are IGN as we have no
                # data for Uppsala projects in Charon; process all of them
                try:
                    project_bpa = charon_session.project_get(project_name).get("best_practice_analysis")
                except (CharonError, RuntimeError, ValueError) as e:
                    LOG.warn('Could not retrieve project id from Charon (record missing?). '
                     'Probably  project {} is not an IGN (no mixed flowcells) '
                     '(error: {})'.format(project_name, e))
                    continue
                if not project_bpa in config.get('analysis',{}).get('best_practice_analysis',{}):
                    # If this is not an IGN project, skip it
                    continue
        if restrict_to_projects and project_name not in restrict_to_projects:
            LOG.debug("Skipping project {}".format(project_name))
            continue
        try:
            # This requires Charon access -- maps e.g. "Y.Mom_14_01" to "P123"
            project_id = get_project_id_from_name(project_name)
        except (CharonError, RuntimeError, ValueError) as e:
            LOG.warn('Could not retrieve project id from Charon (record missing?). '
                     'Using project name ("{}") as project id '
                     '(error: {})'.format(project_name, e))
            project_id = project_name
        LOG.info("Setting up project {}".format(project.get("project_name")))
        # Create a project directory if it doesn't already exist, including
        # intervening "DATA" directory
        project_dir = os.path.join(analysis_top_dir, "DATA", project_id)
        project_sl_dir = os.path.join(analysis_top_dir, "DATA", project_name)
        if create_files:
            safe_makedir(project_dir, 0770)
            if not project_dir == project_sl_dir and \
               not os.path.exists(project_sl_dir):
                os.symlink(project_dir, project_sl_dir)
        try:
            project_obj = projects_to_analyze[project_dir]
        except KeyError:
            project_obj = NGIProject(name=project_name, dirname=project_id,
                                     project_id=project_id,
                                     base_path=analysis_top_dir)
            projects_to_analyze[project_dir] = project_obj
        # Iterate over the samples in the project
        for sample in project.get('samples', []):
            # Stockholm names are like Y__Mom_14_01 for some reason
            sample_name = sample['sample_name'].replace('__','.')
            # If specific samples are specified, skip those that do not match
            if restrict_to_samples and sample_name not in restrict_to_samples:
                LOG.debug("Skipping sample {}: not in specified samples {}".format(sample_name, ", ".join(restrict_to_samples)))
                continue
            LOG.info("Setting up sample {}".format(sample_name))
            # Create a directory for the sample if it doesn't already exist
            sample_dir = os.path.join(project_dir, sample_name)
            if create_files: safe_makedir(sample_dir, 0770)
            # This will only create a new sample object if it doesn't already exist in the project
            sample_obj = project_obj.add_sample(name=sample_name, dirname=sample_name)
            # Get the Library Prep ID for each file
            pattern = re.compile(".*\.(fastq|fq)(\.gz|\.gzip|\.bz2)?$")
            fastq_files = filter(pattern.match, sample.get('files', []))
            # For each fastq file, create the libprep and seqrun objects
            # and add the fastq file to the seqprep object
            # Note again that these objects only get created if they don't yet exist;
            # if they do exist, the existing object is returned
            for fq_file in fastq_files:
                # Requires Charon access
                try:
                    libprep_name = determine_library_prep_from_fcid(project_id, sample_name, fc_full_id)
                except ValueError:
                    # This flowcell has not got library prep information in Charon and
                    # is probably an Uppsala project; if so, we can parse the libprep name
                    # from the SampleSheet.csv
                    try:
                        if fc_dir_structure['samplesheet_path']:
                            lane_num = parse_lane_from_filename(fq_file)
                            # This throws a ValueError if it can't find anything
                            libprep_name = determine_libprep_from_uppsala_samplesheet(
                                                fc_dir_structure['samplesheet_path'],
                                                project_id=project_id,
                                                sample_id=sample_name,
                                                seqrun_id=fc_full_id,
                                                lane_num=lane_num)
                        else:
                            raise ValueError()
                    except ValueError:
                        LOG.error('Project "{}" / sample "{}" / fastq "{}" '
                                  'has no libprep information in Charon and it '
                                  'could not be determined from the SampleSheet.csv. '
                                  'Setting library prep to "Unknown"'.format(project_name,
                                                                             sample_name,
                                                                             fq_file))
                        libprep_name = "Unknown"
                libprep_object = sample_obj.add_libprep(name=libprep_name,
                                                        dirname=libprep_name)
                libprep_dir = os.path.join(sample_dir, libprep_name)
                if create_files: safe_makedir(libprep_dir, 0770)
                seqrun_object = libprep_object.add_seqrun(name=fc_full_id,
                                                          dirname=fc_full_id)
                seqrun_dir = os.path.join(libprep_dir, fc_full_id)
                if create_files: safe_makedir(seqrun_dir, 0770)
                seqrun_object.add_fastq_files(fq_file)
            if fastq_files and create_files:
                # rsync the source files to the sample directory
                #    src: flowcell/data/project/sample
                #    dst: project/sample/libprep/flowcell_run
                src_sample_dir = os.path.join(fc_dir_structure['fc_dir'],
                                              project['data_dir'],
                                              project['project_dir'],
                                              sample['sample_dir'])
                for libprep_obj in sample_obj:
                    for seqrun_obj in libprep_obj:
                        src_fastq_files = [os.path.join(src_sample_dir, fastq_file) for
                                           fastq_file in seqrun_obj.fastq_files]
                        seqrun_dst_dir = os.path.join(project_obj.base_path, project_obj.dirname,
                                                      sample_obj.dirname, libprep_obj.dirname,
                                                      seqrun_obj.dirname)
                        LOG.info("Copying fastq files from {} to {}...".format(src_sample_dir, seqrun_dir))
                        #try:
                        ## FIXME this exception should be handled somehow when rsync fails
                        do_symlink(src_fastq_files, seqrun_dir)
                        #do_rsync(src_fastq_files, seqrun_dir)
                        #except subprocess.CalledProcessError as e:
                        #    ## TODO Here the rsync has failed
                        #    ##      should we delete this libprep from the sample object in this case?
                        #    ##      this could be an issue downstream if e.g. Piper expects these files
                        #    ##      and they are missing
                        #    LOG.warn('Error when performing rsync for "{}/{}/{}": '
                        #              '{}'.format(project, sample, libprep, e,))
    return projects_to_analyze


def parse_casava_directory(fc_dir):
    """
    Traverse a CASAVA-1.8-generated directory structure and return a dictionary
    of the elements it contains.
    The flowcell directory tree for HiSeq 2500 runs has (roughly) the structure:

    |-- Data
    |   |-- Intensities
    |       |-- BaseCalls
    |-- InterOp
    |-- SampleSheet.csv
    |-- Unaligned
    |   |-- Basecall_Stats_C2PUYACXX
    |-- Unaligned_16bp
        |-- Basecall_Stats_C2PUYACXX
        |   |-- css
        |   |-- Matrix
        |   |-- Phasing
        |   |-- Plots
        |   |-- SignalMeans
        |   |-- Temp
        |-- Project_J__Bjorkegren_13_02
        |   |-- Sample_P680_356F_dual56
        |   |   |-- <fastq files are here>
        |   |-- Sample_P680_360F_dual60
        |   |   ...
        |-- Undetermined_indices
            |-- Sample_lane1
            |   ...
            |-- Sample_lane8

    The structure for X-Ten flowcells is close to but not exactly the same

    :param str fc_dir: The directory created by CASAVA for this flowcell.

    :returns: A dict of information about the flowcell, including project/sample info
    :rtype: dict

    :raises OSError: If the fc_dir does not exist or cannot be accessed
    """
    projects = []
    fc_dir = os.path.abspath(fc_dir)

    if not os.access(fc_dir, os.F_OK): os_msg = "does not exist"
    if not os.access(fc_dir, os.R_OK): os_msg = "could not be read (permission denied)"
    if locals().get('os_msg'): raise OSError("Error with flowcell dir {}: directory {}".format(fc_dir, os_msg))

    LOG.info('Parsing flowcell directory "{}"...'.format(fc_dir))
    try:
        samplesheet_path = os.path.abspath(glob.glob(os.path.join(fc_dir, "SampleSheet.csv"))[0])
        LOG.debug("SampleSheet.csv found at {}".format(samplesheet_path))
    except IndexError:
        LOG.warn("Could not find samplesheet in directory {}".format(fc_dir))
        samplesheet_path = None

    fc_full_id = os.path.basename(fc_dir)
    # "Unaligned*" because SciLifeLab dirs are called "Unaligned_Xbp"
    # (where "X" is the index length) and there is also an "Unaligned" folder
    unaligned_dir_pattern = os.path.join(fc_dir, "Unaligned*")
<<<<<<< HEAD
    # e.g. 131030_SN7001362_0103_BC2PUYACXX/Unaligned_16bp/Project_J__Bjorkegren_13_02/
    project_dir_pattern = os.path.join(unaligned_dir_pattern, "Project_*")
    for project_dir in glob.glob(project_dir_pattern):
        LOG.info('Parsing project directory "{}"...'.format(
                            project_dir.split(os.path.split(fc_dir)[0] + "/")[1]))
        project_name = os.path.basename(project_dir).replace('Project_', '').replace('__', '.')
=======
    # e.g. 131030_SN7001362_0103_BC2PUYACXX/Unaligned_16bp/Y__Mom_15_01/

    project_dir_pattern = os.path.join(unaligned_dir_pattern, "*")
    for project_dir in glob.glob(project_dir_pattern):
        LOG.info('Parsing project directory "{}"...'.format(
                            project_dir.split(os.path.split(fc_dir)[0] + "/")[1]))
        project_name = os.path.basename(project_dir).replace('__', '.')
>>>>>>> e11b330e
        project_samples = []
        sample_dir_pattern = os.path.join(project_dir, "*")

        # e.g. <Project_dir>/P680_356F_dual56/
        for sample_dir in glob.glob(sample_dir_pattern):
            LOG.info('Parsing samples directory "{}"...'.format(sample_dir.split(
                                                os.path.split(fc_dir)[0] + "/")[1]))
<<<<<<< HEAD
            sample_name = os.path.basename(sample_dir).replace('Sample_', '').replace('__','.')
=======
            sample_name = os.path.basename(sample_dir).replace('__','.')
>>>>>>> e11b330e
            fastq_file_pattern = os.path.join(sample_dir, "*.fastq.gz")
            fastq_files = [os.path.basename(fq) for fq in glob.glob(fastq_file_pattern)]

            project_samples.append({'sample_dir': os.path.basename(sample_dir),
                                    'sample_name': sample_name,
                                    'files': fastq_files})
        if not project_samples:
            LOG.warn('No samples found for project "{}" in fc {}'.format(project_name, fc_dir))
        else:
            projects.append({'data_dir': os.path.relpath(os.path.dirname(project_dir), fc_dir),
                             'project_dir': os.path.basename(project_dir),
                             'project_name': project_name,
                             'samples': project_samples})

    if not projects:
        raise ValueError('No projects or no projects with sample found in '
                         'flowcell directory {}'.format(fc_dir))
    else:
        return {'fc_dir'    : fc_dir,
                'fc_full_id': fc_full_id,
                'projects': projects,
                'samplesheet_path': samplesheet_path}<|MERGE_RESOLUTION|>--- conflicted
+++ resolved
@@ -355,22 +355,12 @@
     # "Unaligned*" because SciLifeLab dirs are called "Unaligned_Xbp"
     # (where "X" is the index length) and there is also an "Unaligned" folder
     unaligned_dir_pattern = os.path.join(fc_dir, "Unaligned*")
-<<<<<<< HEAD
     # e.g. 131030_SN7001362_0103_BC2PUYACXX/Unaligned_16bp/Project_J__Bjorkegren_13_02/
     project_dir_pattern = os.path.join(unaligned_dir_pattern, "Project_*")
     for project_dir in glob.glob(project_dir_pattern):
         LOG.info('Parsing project directory "{}"...'.format(
                             project_dir.split(os.path.split(fc_dir)[0] + "/")[1]))
         project_name = os.path.basename(project_dir).replace('Project_', '').replace('__', '.')
-=======
-    # e.g. 131030_SN7001362_0103_BC2PUYACXX/Unaligned_16bp/Y__Mom_15_01/
-
-    project_dir_pattern = os.path.join(unaligned_dir_pattern, "*")
-    for project_dir in glob.glob(project_dir_pattern):
-        LOG.info('Parsing project directory "{}"...'.format(
-                            project_dir.split(os.path.split(fc_dir)[0] + "/")[1]))
-        project_name = os.path.basename(project_dir).replace('__', '.')
->>>>>>> e11b330e
         project_samples = []
         sample_dir_pattern = os.path.join(project_dir, "*")
 
@@ -378,11 +368,7 @@
         for sample_dir in glob.glob(sample_dir_pattern):
             LOG.info('Parsing samples directory "{}"...'.format(sample_dir.split(
                                                 os.path.split(fc_dir)[0] + "/")[1]))
-<<<<<<< HEAD
             sample_name = os.path.basename(sample_dir).replace('Sample_', '').replace('__','.')
-=======
-            sample_name = os.path.basename(sample_dir).replace('__','.')
->>>>>>> e11b330e
             fastq_file_pattern = os.path.join(sample_dir, "*.fastq.gz")
             fastq_files = [os.path.basename(fq) for fq in glob.glob(fastq_file_pattern)]
 
