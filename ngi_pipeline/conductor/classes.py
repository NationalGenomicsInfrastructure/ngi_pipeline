
import importlib
from ngi_pipeline.database.classes import CharonSession, CharonError
from ngi_pipeline.log.loggers import minimal_logger
from ngi_pipeline.utils.classes import with_ngi_config
from ngi_pipeline.utils.charon import recurse_status_for_sample

class NGIAnalysis(object):
    def __init__(self, project, restart_failed_jobs=None,
                    restart_finished_jobs=False, restart_running_jobs=False,
                    keep_existing_data=False, no_qc=False, exec_mode="sbatch",
                    quiet=False, manual=False, config=None, config_file_path=None,
                    generate_bqsr_bam=False, log=None, sample=None):
        self.project=project
        self.sample=sample
        self.restart_failed_jobs=restart_failed_jobs
        self.restart_finished_jobs=restart_finished_jobs
        self.restart_running_jobs=restart_running_jobs
        self.keep_existing_data=keep_existing_data 
        self.no_qc=no_qc 
        self.exec_mode=exec_mode
        self.quiet=quiet
        self.manual=manual
        self.config=config
        self.config_file_path=config_file_path
        self.generate_bqsr_bam=generate_bqsr_bam
        self.log=log

        if not log:
            self.log=minimal_logger(__name__)

        self.engine=self.get_engine()

    def get_engine(self):
        try:
            return get_engine_for_bp(self.project, self.config, self.config_file_path)
        except (RuntimeError, CharonError) as e:
<<<<<<< HEAD
            self.LOG.error('Cannot identify engine for project {} : {}'.format(self.project, e))
=======
            self.log.error('Cannot identify engine for project {} : {}'.format(self.project, e))
>>>>>>> d6203d60
            return None


class NGIObject(object):
    def __init__(self, name, dirname, subitem_type):
        self.being_analyzed=False
        self.name = name
        self.dirname = dirname
        self._subitems = {}
        self._subitem_type = subitem_type

    def _add_subitem(self, name, dirname):
        # Only add a new item if the same item doesn't already exist
        try:
            subitem = self._subitems[name]
        except KeyError:
            subitem = self._subitems[name] = self._subitem_type(name, dirname)
        return subitem

    def __iter__(self):
        return iter(self._subitems.values())

    def __unicode__(self):
        return self.name

    def __str__(self):
        return self.__unicode__()

    def __repr__(self):
        return "{}: \"{}\"".format(type(self), self.name)


## TODO consider changing the default __repr__ and __str__ to project_id
class NGIProject(NGIObject):
    def __init__(self, name, dirname, project_id, base_path):
        self.base_path = base_path
        super(NGIProject, self).__init__(name, dirname, subitem_type=NGISample)
        self.samples = self._subitems
        self.add_sample = self._add_subitem
        self.project_id = project_id
        self.command_lines = []


class NGISample(NGIObject):
    def __init__(self, *args, **kwargs):
        super(NGISample, self).__init__(subitem_type=NGILibraryPrep, *args, **kwargs)
        self.libpreps = self._subitems
        self.add_libprep = self._add_subitem


class NGILibraryPrep(NGIObject):
    def __init__(self, *args, **kwargs):
        super(NGILibraryPrep, self).__init__(subitem_type=NGISeqRun, *args, **kwargs)
        self.seqruns = self._subitems
        self.add_seqrun = self._add_subitem


class NGISeqRun(NGIObject):
    def __init__(self, *args, **kwargs):
        super(NGISeqRun, self).__init__(subitem_type=None, *args, **kwargs)
        self.fastq_files = self._subitems = []
        ## Not working
        #delattr(self, "_add_subitem")

    def __iter__(self):
        return iter(self._subitems)

    def add_fastq_files(self, fastq):
        if type(fastq) == list:
            self._subitems.extend(fastq)
        elif type(fastq) == str or type(fastq) == unicode:
            self._subitems.append(str(fastq))
        else:
            raise TypeError("Fastq files must be passed as a list or a string: " \
                            "got \"{}\"".format(fastq))

@with_ngi_config
def get_engine_for_bp(project, config=None, config_file_path=None):
    """returns a analysis engine module for the given project.

    :param NGIProject project: The project to get the engine from.
    """
    charon_session = CharonSession()
    try:
        best_practice_analysis = charon_session.project_get(project.project_id)["best_practice_analysis"]
        if not best_practice_analysis:
            raise KeyError("For once in my life ever can't you just fill in the forms properly")
    except KeyError:
        error_msg = ('No best practice analysis specified in Charon for '
                     'project "{}". Using "whole_genome_reseq"'.format(project))
        LOG.error(error_msg)
        best_practice_analysis = "whole_genome_reseq"
    try:
        analysis_module = load_engine_module(best_practice_analysis, config)
    except RuntimeError as e:
        raise RuntimeError('Project "{}": {}'.format(project, e))
    else:
        return analysis_module

def load_engine_module(best_practice_analysis, config):
    try:
        analysis_engine_module_name = config["analysis"]["best_practice_analysis"][best_practice_analysis]["analysis_engine"]
    except KeyError:
        error_msg = ('No analysis engine for best practice analysis "{}" '
                     'specified in configuration file.'.format(best_practice_analysis))
        raise RuntimeError(error_msg)
    try:
        analysis_module = importlib.import_module(analysis_engine_module_name)
    except ImportError as e:
        error_msg = ('best practice analysis "{}": couldn\'t import '
                     'module "{}": {}'.format(best_practice_analysis,
                                              analysis_engine_module_name, e))
        raise RuntimeError(error_msg)
    else:
        return analysis_module

<|MERGE_RESOLUTION|>--- conflicted
+++ resolved
@@ -35,11 +35,7 @@
         try:
             return get_engine_for_bp(self.project, self.config, self.config_file_path)
         except (RuntimeError, CharonError) as e:
-<<<<<<< HEAD
-            self.LOG.error('Cannot identify engine for project {} : {}'.format(self.project, e))
-=======
             self.log.error('Cannot identify engine for project {} : {}'.format(self.project, e))
->>>>>>> d6203d60
             return None
 
 
