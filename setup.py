#!/usr/bin/env python

from setuptools import setup, find_packages

try:
    with open("requirements.txt", "r") as f:
        install_requires = [x.strip() for x in f.readlines()]
except IOError:
    install_requires = []

setup(name="ngi_pipeline",
      author = "Science for Life Laboratory",
      author_email = "mario@scilifelab.se",
      description = "Infrastructure/analysis pipeline scripts.",
      license = "MIT",
<<<<<<< HEAD
      url="https://github.com/SciLifeLab/ngi_pipeline",
=======
      url="https://github.com/scilifelab/scilifelab_pipeline",
      version="0.1.0",
>>>>>>> 603b00b0
      install_requires=install_requires,
      packages=find_packages()
      )<|MERGE_RESOLUTION|>--- conflicted
+++ resolved
@@ -13,12 +13,8 @@
       author_email = "mario@scilifelab.se",
       description = "Infrastructure/analysis pipeline scripts.",
       license = "MIT",
-<<<<<<< HEAD
-      url="https://github.com/SciLifeLab/ngi_pipeline",
-=======
       url="https://github.com/scilifelab/scilifelab_pipeline",
       version="0.1.0",
->>>>>>> 603b00b0
       install_requires=install_requires,
       packages=find_packages()
       )